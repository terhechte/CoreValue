--- conflicted
+++ resolved
@@ -303,11 +303,11 @@
 				TargetAttributes = {
 					4D5912571B4989FB0022506E = {
 						CreatedOnToolsVersion = 7.0;
-<<<<<<< HEAD
+
 						LastSwiftMigration = 0820;
-=======
-						LastSwiftMigration = 0810;
->>>>>>> 606f74ce
+
+
+
 					};
 					4D5912611B4989FB0022506E = {
 						CreatedOnToolsVersion = 7.0;
@@ -545,11 +545,11 @@
 				PRODUCT_NAME = CoreValue;
 				SKIP_INSTALL = YES;
 				SWIFT_OPTIMIZATION_LEVEL = "-Onone";
-<<<<<<< HEAD
-				SWIFT_VERSION = 3.0;
-=======
+
+
+
 				SWIFT_VERSION = 3.0.1;
->>>>>>> 606f74ce
+
 			};
 			name = Debug;
 		};
@@ -569,11 +569,11 @@
 				PRODUCT_BUNDLE_IDENTIFIER = com.terhechte.CoreValue;
 				PRODUCT_NAME = CoreValue;
 				SKIP_INSTALL = YES;
-<<<<<<< HEAD
-				SWIFT_VERSION = 3.0;
-=======
+
+
+
 				SWIFT_VERSION = 3.0.1;
->>>>>>> 606f74ce
+
 			};
 			name = Release;
 		};
@@ -584,11 +584,11 @@
 				LD_RUNPATH_SEARCH_PATHS = "$(inherited) @executable_path/Frameworks @loader_path/Frameworks";
 				PRODUCT_BUNDLE_IDENTIFIER = com.terhechte.CoreValueTests;
 				PRODUCT_NAME = CoreValue;
-<<<<<<< HEAD
-				SWIFT_VERSION = 3.0;
-=======
+
+
+
 				SWIFT_VERSION = 3.0.1;
->>>>>>> 606f74ce
+
 			};
 			name = Debug;
 		};
@@ -599,11 +599,11 @@
 				LD_RUNPATH_SEARCH_PATHS = "$(inherited) @executable_path/Frameworks @loader_path/Frameworks";
 				PRODUCT_BUNDLE_IDENTIFIER = com.terhechte.CoreValueTests;
 				PRODUCT_NAME = CoreValue;
-<<<<<<< HEAD
-				SWIFT_VERSION = 3.0;
-=======
+
+
+
 				SWIFT_VERSION = 3.0.1;
->>>>>>> 606f74ce
+
 			};
 			name = Release;
 		};
